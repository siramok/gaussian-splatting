#
# Copyright (C) 2023, Inria
# GRAPHDECO research group, https://team.inria.fr/graphdeco
# All rights reserved.
#
# This software is free for non-commercial, research and evaluation use
# under the terms of the LICENSE.md file.
#
# For inquiries contact  george.drettakis@inria.fr
#

from utils.system_utils import mkdir_p
from utils.graphics_utils import BasicPointCloud
from utils.general_utils import (
    build_rotation,
    build_scaling_rotation,
    get_expon_lr_func,
    inverse_sigmoid,
    strip_symmetric,
)
import json
import os

import numpy as np
import pyvista as pv
import torch
from plyfile import PlyData, PlyElement
from scipy.interpolate import NearestNDInterpolator
from simple_knn._C import distCUDA2
from torch import nn


class GaussianModel:

    def setup_functions(self):
        def build_covariance_from_scaling_rotation(scaling, scaling_modifier, rotation):
            L = build_scaling_rotation(scaling_modifier * scaling, rotation)
            actual_covariance = L @ L.transpose(1, 2)
            symm = strip_symmetric(actual_covariance)
            return symm

        self.scaling_activation = torch.exp
        self.scaling_inverse_activation = torch.log

        self.covariance_activation = build_covariance_from_scaling_rotation

        self.opacity_activation = torch.sigmoid
        self.inverse_opacity_activation = inverse_sigmoid

        self.rotation_activation = torch.nn.functional.normalize

    def __init__(self):
        self._xyz = torch.empty(0)
        self._scaling = torch.empty(0)
        self._rotation = torch.empty(0)
        self._opacity = torch.empty(0)
        self._values = torch.empty(0)
        self.max_radii2D = torch.empty(0)
        self.xyz_gradient_accum = torch.empty(0)
        self.denom = torch.empty(0)
        self.optimizer = None
        self.percent_dense = 0
        self.spatial_lr_scale = 0
        self.interpolator = None
        self.interpolation_threshold = 0.05
        self.interpolation_mask = None
        self.last_interpolated_xyz = None
        self.should_interpolate = False
        self.bounding_box = None
        self.setup_functions()

    def capture(self):
        return (
            self._xyz,
            self._scaling,
            self._rotation,
            self._opacity,
            self._values,
            self.max_radii2D,
            self.xyz_gradient_accum,
            self.denom,
            self.optimizer.state_dict(),
            self.spatial_lr_scale,
        )

    def restore(self, model_args, training_args):
        (
            self._xyz,
            self._scaling,
            self._rotation,
            self._opacity,
            self._values,
            self.max_radii2D,
            xyz_gradient_accum,
            denom,
            opt_dict,
            self.spatial_lr_scale,
        ) = model_args
        self.training_setup(training_args)
        self.xyz_gradient_accum = xyz_gradient_accum
        self.denom = denom
        self.optimizer.load_state_dict(opt_dict)
        self.last_interpolated_xyz = self._xyz.clone()
        self.interpolation_mask = np.full(self._xyz.shape[0], True)
        self.should_interpolate = True

    @property
    def get_scaling(self):
        return self.scaling_activation(self._scaling)

    @property
    def get_rotation(self):
        return self.rotation_activation(self._rotation)

    @property
    def get_xyz(self):
        return self._xyz

    @property
    def get_opacity(self):
        return self.opacity_activation(self._opacity)

    @property
    def get_values(self):
        return self._values

    @property
    def get_exposure(self):
        return self._exposure

    def get_exposure_from_name(self, image_name):
        if self.pretrained_exposures is None:
            return self._exposure[self.exposure_mapping[image_name]]
        else:
            return self.pretrained_exposures[image_name]

    def get_covariance(self, scaling_modifier=1):
        return self.covariance_activation(
            self.get_scaling, scaling_modifier, self._rotation
        )

    def create_from_pcd(
        self,
        pcd: BasicPointCloud,
        cam_infos: int,
        spatial_lr_scale: float,
        mesh: pv.PolyData,
    ):
        self.spatial_lr_scale = spatial_lr_scale
        fused_point_cloud = torch.tensor(np.asarray(pcd.points)).float().cuda()

        print(
            f"Number of points at initialisation : {
              fused_point_cloud.shape[0]}"
        )

        dist2 = torch.clamp_min(
            distCUDA2(torch.from_numpy(np.asarray(pcd.points)).float().cuda()),
            0.0000001,
        )
        scales = torch.log(torch.sqrt(dist2))[..., None].repeat(1, 3)
        rots = torch.zeros((fused_point_cloud.shape[0], 4), device="cuda")
        rots[:, 0] = 1

        opacities = self.inverse_opacity_activation(
            (0.01)
            * torch.ones(
                (fused_point_cloud.shape[0], 1), dtype=torch.float, device="cuda"
            )
        )

        values = torch.tensor(pcd.values, dtype=torch.float, device="cuda").reshape(
            -1, 1
        )

        self._xyz = nn.Parameter(fused_point_cloud.requires_grad_(True))
        self._scaling = nn.Parameter(scales.requires_grad_(True))
        self._rotation = nn.Parameter(rots.requires_grad_(True))
        self._opacity = nn.Parameter(opacities.requires_grad_(True))
        self._values = nn.Parameter(values.requires_grad_(True))
        self.max_radii2D = torch.zeros((self.get_xyz.shape[0]), device="cuda")
        self.exposure_mapping = {
            cam_info.image_name: idx for idx, cam_info in enumerate(cam_infos)
        }
        self.pretrained_exposures = None
        exposure = torch.eye(3, 4, device="cuda")[None].repeat(len(cam_infos), 1, 1)
        self._exposure = nn.Parameter(exposure.requires_grad_(True))

        self.process_mesh(mesh)
        self.last_interpolated_xyz = self._xyz.clone()
        self.interpolation_mask = np.full(self._xyz.shape[0], True)
        self.should_interpolate = True

    def training_setup(self, training_args):
        self.percent_dense = training_args.percent_dense
        self.xyz_gradient_accum = torch.zeros((self.get_xyz.shape[0], 1), device="cuda")
        self.denom = torch.zeros((self.get_xyz.shape[0], 1), device="cuda")

        optimizer_params = [
            {
                "params": [self._xyz],
                "lr": training_args.position_lr_init * self.spatial_lr_scale,
                "name": "xyz",
            },
            {
                "params": [self._opacity],
                "lr": training_args.opacity_lr,
                "name": "opacity",
            },
            {
                "params": [self._scaling],
                "lr": training_args.scaling_lr,
                "name": "scaling",
            },
            {
                "params": [self._rotation],
                "lr": training_args.rotation_lr,
                "name": "rotation",
            },
                        {
                "params": [self._values],
                "lr": training_args.values_lr,
                "name": "value",
            },
        ]

        self.optimizer = torch.optim.Adam(optimizer_params, lr=0.0, eps=1e-15)
        if self.pretrained_exposures is None:
            self.exposure_optimizer = torch.optim.Adam([self._exposure])

        self.xyz_scheduler_args = get_expon_lr_func(
            lr_init=training_args.position_lr_init * self.spatial_lr_scale,
            lr_final=training_args.position_lr_final * self.spatial_lr_scale,
            lr_delay_mult=training_args.position_lr_delay_mult,
            max_steps=training_args.position_lr_max_steps,
        )

        self.exposure_scheduler_args = get_expon_lr_func(
            training_args.exposure_lr_init,
            training_args.exposure_lr_final,
            lr_delay_steps=training_args.exposure_lr_delay_steps,
            lr_delay_mult=training_args.exposure_lr_delay_mult,
            max_steps=training_args.iterations,
        )

    def update_learning_rate(self, iteration):
        """Learning rate scheduling per step"""
        if self.pretrained_exposures is None:
            for param_group in self.exposure_optimizer.param_groups:
                param_group["lr"] = self.exposure_scheduler_args(iteration)

        for param_group in self.optimizer.param_groups:
            if param_group["name"] == "xyz":
                lr = self.xyz_scheduler_args(iteration)
                param_group["lr"] = lr
                return lr

    def construct_list_of_attributes(self):
        attributes = ["x", "y", "z", "value", "opacity"]
        for i in range(self._scaling.shape[1]):
            attributes.append("scale_{}".format(i))
        for i in range(self._rotation.shape[1]):
            attributes.append("rot_{}".format(i))
        return attributes

    def save_ply(self, path):
        mkdir_p(os.path.dirname(path))

        xyz = self._xyz.detach().cpu().numpy()
        opacities = self._opacity.detach().cpu().numpy()
        scale = self._scaling.detach().cpu().numpy()
        rotation = self._rotation.detach().cpu().numpy()
        values = self._values.detach().cpu().numpy()

        dtype_full = [
            (attribute, "f4") for attribute in self.construct_list_of_attributes()
        ]

        elements = np.empty(xyz.shape[0], dtype=dtype_full)
        attributes = np.concatenate((xyz, values, opacities, scale, rotation), axis=1)
        elements[:] = list(map(tuple, attributes))
        el = PlyElement.describe(elements, "vertex")
        PlyData([el]).write(path)

        # Also produce an ascii version of the .ply file
        self.convert_ply_to_ascii(path)

    def reset_opacity(self):
        opacities_new = self.inverse_opacity_activation(
            torch.min(self.get_opacity, torch.ones_like(self.get_opacity) * 0.01)
        )
        optimizable_tensors = self.replace_tensor_to_optimizer(opacities_new, "opacity")
        self._opacity = optimizable_tensors["opacity"]

    def load_ply(self, path, mesh, use_train_test_exp=False):
        plydata = PlyData.read(path)
        if use_train_test_exp:
            exposure_file = os.path.join(
                os.path.dirname(path), os.pardir, os.pardir, "exposure.json"
            )
            if os.path.exists(exposure_file):
                with open(exposure_file, "r") as f:
                    exposures = json.load(f)
                self.pretrained_exposures = {
                    image_name: torch.FloatTensor(exposures[image_name])
                    .requires_grad_(False)
                    .cuda()
                    for image_name in exposures
                }
                print("Pretrained exposures loaded.")
            else:
                print(f"No exposure to be loaded at {exposure_file}")
                self.pretrained_exposures = None

        xyz = np.stack(
            (
                np.asarray(plydata.elements[0]["x"]),
                np.asarray(plydata.elements[0]["y"]),
                np.asarray(plydata.elements[0]["z"]),
            ),
            axis=1,
        )
        opacities = np.asarray(plydata.elements[0]["opacity"])[..., np.newaxis]

        scale_names = [
            p.name
            for p in plydata.elements[0].properties
            if p.name.startswith("scale_")
        ]
        scale_names = sorted(scale_names, key=lambda x: int(x.split("_")[-1]))
        scales = np.zeros((xyz.shape[0], len(scale_names)))
        for idx, attr_name in enumerate(scale_names):
            scales[:, idx] = np.asarray(plydata.elements[0][attr_name])

        rot_names = [
            p.name for p in plydata.elements[0].properties if p.name.startswith("rot")
        ]
        rot_names = sorted(rot_names, key=lambda x: int(x.split("_")[-1]))
        rots = np.zeros((xyz.shape[0], len(rot_names)))
        for idx, attr_name in enumerate(rot_names):
            rots[:, idx] = np.asarray(plydata.elements[0][attr_name])

        values = np.asarray(plydata.elements[0]["value"])[..., np.newaxis]

        self._xyz = nn.Parameter(
            torch.tensor(xyz, dtype=torch.float, device="cuda").requires_grad_(True)
        )
        self._opacity = nn.Parameter(
            torch.tensor(opacities, dtype=torch.float, device="cuda").requires_grad_(
                True
            )
        )
        self._scaling = nn.Parameter(
            torch.tensor(scales, dtype=torch.float, device="cuda").requires_grad_(True)
        )
        self._rotation = nn.Parameter(
            torch.tensor(rots, dtype=torch.float, device="cuda").requires_grad_(True)
        )
        self._values = nn.Parameter(
<<<<<<< HEAD
            torch.tensor(values, dtype=torch.float, device="cuda").requires_grad_(True)
=======
            torch.tensor(values, dtype=torch.float, device="cuda").requires_grad_(False)
>>>>>>> 1e39802e
        )

        self.process_mesh(mesh)
        self.last_interpolated_xyz = self._xyz.clone()
        self.interpolation_mask = np.full(len(self._values), True)

    def replace_tensor_to_optimizer(self, tensor, name):
        optimizable_tensors = {}
        for group in self.optimizer.param_groups:
            if group["name"] == name:
                stored_state = self.optimizer.state.get(group["params"][0], None)
                stored_state["exp_avg"] = torch.zeros_like(tensor)
                stored_state["exp_avg_sq"] = torch.zeros_like(tensor)

                del self.optimizer.state[group["params"][0]]
                group["params"][0] = nn.Parameter(tensor.requires_grad_(True))
                self.optimizer.state[group["params"][0]] = stored_state

                optimizable_tensors[group["name"]] = group["params"][0]
        return optimizable_tensors

    def _prune_optimizer(self, mask):
        optimizable_tensors = {}
        for group in self.optimizer.param_groups:
            stored_state = self.optimizer.state.get(group["params"][0], None)
            if stored_state is not None:
                stored_state["exp_avg"] = stored_state["exp_avg"][mask]
                stored_state["exp_avg_sq"] = stored_state["exp_avg_sq"][mask]

                del self.optimizer.state[group["params"][0]]
                group["params"][0] = nn.Parameter(
                    (group["params"][0][mask].requires_grad_(True))
                )
                self.optimizer.state[group["params"][0]] = stored_state

                optimizable_tensors[group["name"]] = group["params"][0]
            else:
                group["params"][0] = nn.Parameter(
                    group["params"][0][mask].requires_grad_(True)
                )
                optimizable_tensors[group["name"]] = group["params"][0]
        return optimizable_tensors

    def prune_points(self, mask):
        valid_points_mask = ~mask
        optimizable_tensors = self._prune_optimizer(valid_points_mask)

        self._xyz = optimizable_tensors["xyz"]
        self._opacity = optimizable_tensors["opacity"]
        self._scaling = optimizable_tensors["scaling"]
        self._rotation = optimizable_tensors["rotation"]
        self._values = optimizable_tensors["value"]

        self.xyz_gradient_accum = self.xyz_gradient_accum[valid_points_mask]
        self.denom = self.denom[valid_points_mask]
        self.max_radii2D = self.max_radii2D[valid_points_mask]

        self.last_interpolated_xyz = self.last_interpolated_xyz[valid_points_mask]
        self.interpolation_mask = self.interpolation_mask[
            valid_points_mask.detach().cpu().numpy()
        ]

    def cat_tensors_to_optimizer(self, tensors_dict):
        optimizable_tensors = {}
        for group in self.optimizer.param_groups:
            assert len(group["params"]) == 1
            extension_tensor = tensors_dict[group["name"]]
            stored_state = self.optimizer.state.get(group["params"][0], None)
            if stored_state is not None:

                stored_state["exp_avg"] = torch.cat(
                    (stored_state["exp_avg"], torch.zeros_like(extension_tensor)), dim=0
                )
                stored_state["exp_avg_sq"] = torch.cat(
                    (stored_state["exp_avg_sq"], torch.zeros_like(extension_tensor)),
                    dim=0,
                )

                del self.optimizer.state[group["params"][0]]
                group["params"][0] = nn.Parameter(
                    torch.cat(
                        (group["params"][0], extension_tensor), dim=0
                    ).requires_grad_(True)
                )
                self.optimizer.state[group["params"][0]] = stored_state

                optimizable_tensors[group["name"]] = group["params"][0]
            else:
                group["params"][0] = nn.Parameter(
                    torch.cat(
                        (group["params"][0], extension_tensor), dim=0
                    ).requires_grad_(True)
                )
                optimizable_tensors[group["name"]] = group["params"][0]

        return optimizable_tensors

    def densification_postfix(
        self,
        new_xyz,
        new_opacities,
        new_scaling,
        new_rotation,
        new_values
    ):
        d = {
            "xyz": new_xyz,
            "opacity": new_opacities,
            "scaling": new_scaling,
            "rotation": new_rotation,
            "value": new_values
        }

        optimizable_tensors = self.cat_tensors_to_optimizer(d)

        # The sizes may not be the same, which necessitates extending the arrays
        # used for interpolation
        new_size = optimizable_tensors["xyz"].shape[0]
        old_size = self._xyz.shape[0]

        # We always want the interpolation mask to be the same size as the incoming xyz tensor
        interpolation_mask = np.full(new_size, False)

        if new_size > old_size:
            # Always interpolate the new points
            interpolation_mask[old_size:] = True

            # Extend these tensors to avoid size mismatches during interpolation
            self.last_interpolated_xyz = torch.cat(
                (self.last_interpolated_xyz, optimizable_tensors["xyz"][old_size:]),
                dim=0,
            )
            self._values = torch.cat(
                (
                    self._values,
                    torch.tensor(
                        np.zeros((new_size - old_size, 1)),
                        dtype=torch.float,
                        device="cuda",
                    ),
                ),
                dim=0,
            )

        # Compute the distances between the new points and the last interpolated points
        new_xyz = optimizable_tensors["xyz"][:old_size]
        diff = new_xyz - self.last_interpolated_xyz[:old_size]
        distances = torch.norm(diff, dim=1)

        # If a Gaussian's position has moved more than the threshold, re-interpolate its value
        interpolation_mask[:old_size] = (
            (distances > self.interpolation_threshold).detach().cpu().numpy()
        )

        self.interpolation_mask = interpolation_mask
        # Only bother interpolating if there are any points that need updating
        self.should_interpolate = np.any(interpolation_mask)

        self._xyz = optimizable_tensors["xyz"]
        self._opacity = optimizable_tensors["opacity"]
        self._scaling = optimizable_tensors["scaling"]
        self._rotation = optimizable_tensors["rotation"]
        self._values = optimizable_tensors["value"]

        self.xyz_gradient_accum = torch.zeros((self.get_xyz.shape[0], 1), device="cuda")
        self.denom = torch.zeros((self.get_xyz.shape[0], 1), device="cuda")
        self.max_radii2D = torch.zeros((self.get_xyz.shape[0]), device="cuda")

    def densify_and_split(self, grads, grad_threshold, scene_extent, N=2):
        n_init_points = self.get_xyz.shape[0]
        # Extract points that satisfy the gradient condition
        padded_grad = torch.zeros((n_init_points), device="cuda")
        padded_grad[: grads.shape[0]] = grads.squeeze()
        selected_pts_mask = torch.where(padded_grad >= grad_threshold, True, False)
        selected_pts_mask = torch.logical_and(
            selected_pts_mask,
            torch.max(self.get_scaling, dim=1).values
            > self.percent_dense * scene_extent,
        )

        stds = self.get_scaling[selected_pts_mask].repeat(N, 1)
        means = torch.zeros((stds.size(0), 3), device="cuda")
        samples = torch.normal(mean=means, std=stds)
        rots = build_rotation(self._rotation[selected_pts_mask]).repeat(N, 1, 1)
        new_xyz = torch.bmm(rots, samples.unsqueeze(-1)).squeeze(-1) + self.get_xyz[
            selected_pts_mask
        ].repeat(N, 1)
        new_scaling = self.scaling_inverse_activation(
            self.get_scaling[selected_pts_mask].repeat(N, 1) / (0.8 * N)
        )
        new_rotation = self._rotation[selected_pts_mask].repeat(N, 1)
        new_opacity = self._opacity[selected_pts_mask].repeat(N, 1)
        new_values = self._values[selected_pts_mask].repeat(N, 1)

        self.densification_postfix(
            new_xyz,
            new_opacity,
            new_scaling,
            new_rotation,
            new_values
        )

        prune_filter = torch.cat(
            (
                selected_pts_mask,
                torch.zeros(N * selected_pts_mask.sum(), device="cuda", dtype=bool),
            )
        )
        self.prune_points(prune_filter)

    def densify_and_clone(self, grads, grad_threshold, scene_extent):
        # Extract points that satisfy the gradient condition
        selected_pts_mask = torch.where(
            torch.norm(grads, dim=-1) >= grad_threshold, True, False
        )
        selected_pts_mask = torch.logical_and(
            selected_pts_mask,
            torch.max(self.get_scaling, dim=1).values
            <= self.percent_dense * scene_extent,
        )

        new_xyz = self._xyz[selected_pts_mask]
        new_opacities = self._opacity[selected_pts_mask]
        new_scaling = self._scaling[selected_pts_mask]
        new_rotation = self._rotation[selected_pts_mask]
        new_values = self._values[selected_pts_mask]

        self.densification_postfix(
            new_xyz,
            new_opacities,
            new_scaling,
            new_rotation,
            new_values,
        )

    def densify_and_prune(self, max_grad, min_opacity, extent, max_screen_size):
        grads = self.xyz_gradient_accum / self.denom
        grads[grads.isnan()] = 0.0

        self.densify_and_clone(grads, max_grad, extent)
        self.densify_and_split(grads, max_grad, extent)

        prune_mask = (self.get_opacity < min_opacity).squeeze()
        if max_screen_size:
            big_points_vs = self.max_radii2D > max_screen_size
            big_points_ws = self.get_scaling.max(dim=1).values > 0.1 * extent
            prune_mask = torch.logical_or(
                torch.logical_or(prune_mask, big_points_vs), big_points_ws
            )
        self.prune_points(prune_mask)

        torch.cuda.empty_cache()

    def add_densification_stats(self, viewspace_point_tensor, update_filter):
        self.xyz_gradient_accum[update_filter] += torch.norm(
            viewspace_point_tensor.grad[update_filter, :2], dim=-1, keepdim=True
        )
        self.denom[update_filter] += 1

    def process_mesh(self, mesh):
        points = mesh.points
        values = mesh.get_array("value").reshape(-1, 1)
        self.interpolator = NearestNDInterpolator(
            points, values, tree_options={"leafsize": 30}
        )

        min_x, max_x = points[:, 0].min(), points[:, 0].max()
        min_y, max_y = points[:, 1].min(), points[:, 1].max()
        min_z, max_z = points[:, 2].min(), points[:, 2].max()
        self.bounding_box = (min_x, max_x), (min_y, max_y), (min_z, max_z)

    def interpolate_new_values(self):
        # Return early if there are no new points to interpolate
        if not self.should_interpolate:
            return

        # Filter out the positions that need to be interpolated
        gaussian_positions = self._xyz.detach().cpu().numpy()
        gaussian_positions = gaussian_positions[self.interpolation_mask]

        interpolated_values = self._values.detach().cpu().numpy()
        interpolated_values[self.interpolation_mask] = self.interpolator(
            gaussian_positions
        )
        interpolated_values = np.nan_to_num(interpolated_values, nan=0.0)

        new_values = torch.tensor(
            interpolated_values, dtype=torch.float, device="cuda"
        ).reshape(-1, 1)

        self._values = nn.Parameter(new_values.requires_grad_(False))

        # Update the last interpolated positions, and reset the interpolation mask
        self.last_interpolated_xyz[self.interpolation_mask] = self._xyz[
            self.interpolation_mask
        ]
        self.interpolation_mask = np.full(self._xyz.shape[0], False)
        self.should_interpolate = False

    def convert_ply_to_ascii(self, binary_ply_file_path):
        ascii_ply_file_path = binary_ply_file_path.replace(".ply", "_ascii.ply")

        ply_data = PlyData.read(binary_ply_file_path)

        with open(ascii_ply_file_path, "w") as f:
            f.write("ply\n")
            f.write("format ascii 1.0\n")

            for element in ply_data.elements:
                f.write(f"element {element.name} {element.count}\n")
                for prop in element.properties:
                    f.write(f"property float {prop.name}\n")

            f.write("end_header\n")

            for element in ply_data.elements:
                for row in element.data:
                    f.write(" ".join(str(val) for val in row) + "\n")<|MERGE_RESOLUTION|>--- conflicted
+++ resolved
@@ -357,11 +357,7 @@
             torch.tensor(rots, dtype=torch.float, device="cuda").requires_grad_(True)
         )
         self._values = nn.Parameter(
-<<<<<<< HEAD
             torch.tensor(values, dtype=torch.float, device="cuda").requires_grad_(True)
-=======
-            torch.tensor(values, dtype=torch.float, device="cuda").requires_grad_(False)
->>>>>>> 1e39802e
         )
 
         self.process_mesh(mesh)
