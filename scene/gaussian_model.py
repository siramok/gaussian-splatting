--- conflicted
+++ resolved
@@ -364,12 +364,7 @@
                          device="cuda").requires_grad_(True)
         )
         self._values = nn.Parameter(
-<<<<<<< HEAD
             torch.tensor(values, dtype=torch.float, device="cuda").requires_grad_(True)
-=======
-            torch.tensor(values, dtype=torch.float,
-                         device="cuda").requires_grad_(False)
->>>>>>> 7a222ebd
         )
 
         self.create_interpolator(mesh)
@@ -422,11 +417,7 @@
         self._opacity = optimizable_tensors["opacity"]
         self._scaling = optimizable_tensors["scaling"]
         self._rotation = optimizable_tensors["rotation"]
-<<<<<<< HEAD
         self._values = optimizable_tensors["value"]
-=======
-        self._values = self._values[valid_points_mask]
->>>>>>> 7a222ebd
 
         self.xyz_gradient_accum = self.xyz_gradient_accum[valid_points_mask]
         self.denom = self.denom[valid_points_mask]
