--- conflicted
+++ resolved
@@ -191,11 +191,7 @@
     ply_data.write(path)
 
 
-<<<<<<< HEAD
-def buildRawDataset(path, filename, colormap, opacitymap):
-=======
-def buildRawDataset(path, filename, colormaps, num_control_points, resolution, spacing):
->>>>>>> 399a3979
+def buildRawDataset(path, filename, colormaps, opacitymap, num_control_points, resolution, spacing):
     # Directory setup
     image_dir = os.path.join(path, "images")
     if os.path.exists(image_dir):
@@ -261,19 +257,8 @@
     offset = [-x for x in offset]
     mesh.origin = offset
 
-<<<<<<< HEAD
-    pl.add_volume(
-        mesh,
-        show_scalar_bar=False,
-        scalars="value",
-        cmap=colormap,
-        # opacity=max(0.004, 1.0 / min(dimensions)),
-        opacity=opacitymap * 255,
-    )
-=======
     cam_infos = []
     image_counter = 0
->>>>>>> 399a3979
 
     for colormap_id, colormap in enumerate(colormaps):
         cmap = plt.cm.get_cmap(colormap, num_control_points)
@@ -282,7 +267,7 @@
             show_scalar_bar=False,
             scalars="value",
             cmap=cmap,
-            opacity="linear",
+            opacity=opacitymap * 255,
             blending="composite",
             shade=False,
             diffuse=0.0,
@@ -388,11 +373,7 @@
     return cam_infos, mesh
 
 
-<<<<<<< HEAD
-def buildVtuDataset(path, colormap, opacitymap):
-=======
-def buildVtuDataset(path, colormaps, num_control_points, resolution):
->>>>>>> 399a3979
+def buildVtuDataset(path, colormaps, opacitymap, num_control_points, resolution):
     # Directory setup
     image_dir = os.path.join(path, "images")
     if os.path.exists(image_dir):
@@ -436,18 +417,8 @@
     offset = [-x for x in offset]
     mesh.translate(offset, inplace=True)
 
-<<<<<<< HEAD
-    pl.add_volume(
-        mesh,
-        show_scalar_bar=False,
-        scalars=array_name,
-        cmap=colormap,
-        opacity=opacitymap * 255,
-    )
-=======
     cam_infos = []
     image_counter = 0
->>>>>>> 399a3979
 
     for colormap_id, colormap in enumerate(colormaps):
         cmap = plt.cm.get_cmap(colormap, num_control_points)
@@ -456,7 +427,7 @@
             show_scalar_bar=False,
             scalars=array_name,
             cmap=cmap,
-            opacity="linear",
+            opacity=opacitymap * 255,
             blending="composite",
             shade=False,
             diffuse=0.0,
@@ -587,17 +558,12 @@
     return {"translate": translate, "radius": radius}
 
 
-<<<<<<< HEAD
-def readRawSceneInfo(path, filename, colormap, opacitymap, eval, llffhold=8):
-    cam_infos, mesh = buildRawDataset(path, filename, colormap, opacitymap)
-=======
 def readRawSceneInfo(
-    path, filename, colormaps, num_control_points, resolution, spacing, eval, llffhold=8
+    path, filename, colormaps, opacitymap, num_control_points, resolution, spacing, eval, llffhold=8
 ):
     cam_infos, mesh = buildRawDataset(
-        path, filename, colormaps, num_control_points, resolution, spacing
-    )
->>>>>>> 399a3979
+        path, filename, colormaps, opacitymap, num_control_points, resolution, spacing
+    )
 
     if eval:
         train_cam_infos = [c for idx, c in enumerate(cam_infos) if idx % llffhold != 0]
@@ -627,13 +593,8 @@
     return scene_info
 
 
-<<<<<<< HEAD
-def readVtuSceneInfo(path, colormap, opacitymap, eval, llffhold=8):
-    cam_infos, mesh = buildVtuDataset(path, colormap, opacitymap)
-=======
-def readVtuSceneInfo(path, colormaps, num_control_points, resolution, eval, llffhold=8):
-    cam_infos, mesh = buildVtuDataset(path, colormaps, num_control_points, resolution)
->>>>>>> 399a3979
+def readVtuSceneInfo(path, colormaps, opacitymap, num_control_points, resolution, eval, llffhold=8):
+    cam_infos, mesh = buildVtuDataset(path, colormaps, opacitymap, num_control_points, resolution)
 
     if eval:
         train_cam_infos = [c for idx, c in enumerate(cam_infos) if idx % llffhold != 0]
