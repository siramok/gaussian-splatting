--- conflicted
+++ resolved
@@ -79,11 +79,7 @@
 
 class OptimizationParams(ParamGroup):
     def __init__(self, parser):
-<<<<<<< HEAD
-        self.iterations = 50_000
-=======
         self.iterations = 40_000
->>>>>>> 399a3979
         self.train_opacity = False
         self.train_values = False
         self.position_lr_init = 0.00016
