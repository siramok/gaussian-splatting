--- conflicted
+++ resolved
@@ -24,11 +24,7 @@
 from scene import GaussianModel, Scene
 from utils.debug_utils import save_debug_image
 from utils.general_utils import get_expon_lr_func, safe_state
-<<<<<<< HEAD
-from utils.graphics_utils import create_colormap, create_opacitymap
-=======
-from utils.graphics_utils import create_colormaps
->>>>>>> 399a3979
+from utils.graphics_utils import create_colormaps, create_opacitymap
 from utils.image_utils import psnr
 from utils.loss_utils import bounding_box_regularization, create_window, l1_loss
 from utils.validate_args import (
@@ -58,7 +54,7 @@
     debug_from,
 ):
     first_iter = 0
-    colormap_table, derivatives = create_colormap(dataset.colormap)
+    colormap_tables, derivatives = create_colormaps(dataset.colormaps, dataset.num_control_points)
     opacity_table, opac_derivatives = create_opacitymap()
     tb_writer = prepare_output_and_logger(dataset)
     gaussians = GaussianModel(opt.train_opacity, opt.train_values)
@@ -74,13 +70,6 @@
         bg_color = [1, 1, 1] if dataset.white_background else [0, 0, 0]
         background = torch.tensor(bg_color, dtype=torch.float32, device="cuda")
 
-<<<<<<< HEAD
-=======
-    colormap_tables, derivative_tables = create_colormaps(
-        dataset.colormaps, dataset.num_control_points
-    )
-
->>>>>>> 399a3979
     iter_start = torch.cuda.Event(enable_timing=True)
     iter_end = torch.cuda.Event(enable_timing=True)
 
@@ -149,15 +138,10 @@
             gaussians,
             pipe,
             background,
-<<<<<<< HEAD
-            colormap_table,
-            derivatives,
+            colormap_tables[viewpoint_cam.colormap_id],
+            derivatives[viewpoint_cam.colormap_id],
             opacity_table,
             opac_derivatives,
-=======
-            colormap_tables[viewpoint_cam.colormap_id],
-            derivative_tables[viewpoint_cam.colormap_id],
->>>>>>> 399a3979
             use_trained_exp=dataset.train_test_exp,
         )
         image, viewspace_point_tensor, visibility_filter, radii = (
@@ -243,16 +227,14 @@
                 testing_iterations,
                 scene,
                 render,
-<<<<<<< HEAD
-                (pipe, background, colormap_table, derivatives, opacity_table, opac_derivatives),
-=======
                 (
                     pipe,
                     background,
                     colormap_tables[viewpoint_cam.colormap_id],
-                    derivative_tables[viewpoint_cam.colormap_id],
+                    derivatives[viewpoint_cam.colormap_id],
+                    opacity_table, 
+                    opac_derivatives
                 ),
->>>>>>> 399a3979
                 dataset.train_test_exp,
             )
             if iteration in saving_iterations:
@@ -427,12 +409,6 @@
     parser.add_argument("--debug_from", type=int, default=-1)
     parser.add_argument("--detect_anomaly", action="store_true", default=False)
     parser.add_argument(
-<<<<<<< HEAD
-        "--test_iterations", nargs="+", type=int, default=[1_000, 3_000, 5_000, 10_000, 20_000, 50_000]
-    )
-    parser.add_argument(
-        "--save_iterations", nargs="+", type=int, default=[1, 1_000, 5_000, 10_000, 20_000, 50_000]
-=======
         "--test_iterations",
         nargs="+",
         type=int,
@@ -454,7 +430,6 @@
             35_000,
             40_000,
         ],
->>>>>>> 399a3979
     )
     parser.add_argument("--quiet", action="store_true")
     parser.add_argument("--disable_viewer", action="store_true", default=True)
